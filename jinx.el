;;; jinx.el --- Enchanted Spell Checker -*- lexical-binding: t -*-

;; Copyright (C) 2023 Free Software Foundation, Inc.

;; Author: Daniel Mendler <mail@daniel-mendler.de>
;; Maintainer: Daniel Mendler <mail@daniel-mendler.de>
;; Created: 2023
;; Version: 0.9
;; Package-Requires: ((emacs "27.1") (compat "29.1.4.0"))
;; Homepage: https://github.com/minad/jinx
;; Keywords: convenience, wp

;; This file is part of GNU Emacs.

;; This program is free software: you can redistribute it and/or modify
;; it under the terms of the GNU General Public License as published by
;; the Free Software Foundation, either version 3 of the License, or
;; (at your option) any later version.

;; This program is distributed in the hope that it will be useful,
;; but WITHOUT ANY WARRANTY; without even the implied warranty of
;; MERCHANTABILITY or FITNESS FOR A PARTICULAR PURPOSE.  See the
;; GNU General Public License for more details.

;; You should have received a copy of the GNU General Public License
;; along with this program.  If not, see <https://www.gnu.org/licenses/>.

;;; Commentary:

;; Jinx is a fast just-in-time spell-checker for Emacs.  Jinx
;; highlights misspelled words in the text of the visible portion of
;; the buffer.  For efficiency, Jinx highlights misspellings lazily,
;; recognizes window boundaries and text folding, if any.  For
;; example, when unfolding or scrolling, only the newly visible part
;; of the text is checked if it has not been checked before.  Each
;; misspelling can be corrected from a list of dictionary words
;; presented as a completion menu.

;; Installing Jinx is straight-forward and configuring should not need
;; much intervention.  Jinx can be used completely on its own, but can
;; also safely co-exist with Emacs's built-in spell-checker Ispell.

;; Jinx's high performance and low resource usage comes from directly
;; calling the widely-used API of the Enchant library (see
;; https://abiword.github.io/enchant/).  Jinx automatically compiles
;; jinx-mod.c and loads the dynamic module at startup.  By binding
;; directly to the native Enchant API, Jinx avoids the slower backend
;; process communication with Aspell.

;; See the manual for further information.

;;; Code:

(require 'compat)
(eval-when-compile
  (require 'cl-lib)
  (require 'subr-x))

;;;; Customization

(defgroup jinx nil
  "Enchanted Spell Checker."
  :link '(info-link :tag "Info Manual" "(jinx)")
  :link '(url-link :tag "Homepage" "https://github.com/minad/jinx")
  :link '(emacs-library-link :tag "Library Source" "jinx.el")
  :group 'text
  :prefix "jinx-")

(defcustom jinx-delay 0.2
  "Idle timer delay."
  :type 'float)

(defcustom jinx-languages
  (replace-regexp-in-string
   "\\..*\\'" ""
   (or (bound-and-true-p current-locale-environment)
       (getenv "LANG")
       "en_US"))
  "Dictionary language codes, as a string separated by whitespace."
  :type 'string)

;;;###autoload
(put 'jinx-languages 'safe-local-variable #'stringp)

(defcustom jinx-include-faces
  '((prog-mode font-lock-comment-face
               font-lock-doc-face
               font-lock-string-face)
    (conf-mode font-lock-comment-face
               font-lock-string-face)
    ;; yaml-mode and yaml-ts-mode are text-modes,
    ;; while they should better be conf- or prog-modes.
    (yaml-mode font-lock-comment-face
               font-lock-string-face)
    (yaml-ts-mode font-lock-comment-face
                  font-lock-string-face))
  "Alist of faces per major mode.
These faces mark regions which should be included in spell
checking."
  :type '(alist :key-type symbol :value-type (repeat face)))

(defcustom jinx-camel-modes
  '(java-mode java-ts-mode js-mode js-ts-mode ruby-mode ruby-ts-mode rust-mode
    rust-ts-mode haskell-mode kotlin-mode swift-mode csharp-mode csharp-ts-mode
    objc-mode typescript-ts-mode typescript-mode python-mode python-ts-mode
    dart-mode go-mode go-ts-mode scala-mode groovy-mode)
  "Modes where camelCase or PascalCase words should be accepted.
Set to t to enable camelCase everywhere."
  :type '(choice (const t) (repeat symbol)))

(defcustom jinx-exclude-faces
  '((markdown-mode
     markdown-code-face markdown-html-attr-name-face
     markdown-html-attr-value-face markdown-html-tag-name-face
     markdown-inline-code-face markdown-link-face markdown-markup-face
     markdown-plain-url-face markdown-reference-face markdown-url-face)
    (org-mode
     org-block org-block-begin-line org-block-end-line org-code org-cite
     org-cite-key org-date org-document-info-keyword org-footnote org-formula
     org-latex-and-related org-link org-macro org-meta-line org-property-value
     org-ref-cite-face org-special-keyword org-tag org-todo
     org-todo-keyword-done org-todo-keyword-habt org-todo-keyword-kill
     org-todo-keyword-outd org-todo-keyword-todo org-todo-keyword-wait
     org-verbatim
     ;; org-modern
     org-modern-tag org-modern-date-active org-modern-date-inactive)
    (tex-mode
     tex-math font-latex-math-face font-latex-sedate-face
     font-latex-verbatim-face font-lock-function-name-face
     font-lock-keyword-face font-lock-variable-name-face)
    (texinfo-mode
     font-lock-function-name-face font-lock-keyword-face
     font-lock-variable-name-face)
    (rst-mode
     rst-literal rst-external rst-directive rst-definition rst-reference)
    (sgml-mode
     font-lock-function-name-face font-lock-variable-name-face)
    (emacs-lisp-mode
     font-lock-constant-face font-lock-warning-face)
    (message-mode
     message-header-cc message-header-name message-header-newsgroups
     message-header-other message-header-to message-header-xheader))
  "Alist of faces per major mode.
These faces mark regions which should be excluded in spell
checking."
  :type '(alist :key-type symbol :value-type (repeat face)))

(defcustom jinx-exclude-regexps
  '((emacs-lisp-mode "Package-Requires:.*$")
    (t "[A-Z]+\\>"         ;; Uppercase words
       "-\\>"              ;; Hyphens used as bullet points
       "\\w*?[0-9]\\w*\\>" ;; Words with numbers, hex codes
       "[a-z]+://\\S-+"    ;; URI
       "<?[-+_.~a-zA-Z][-+_.~:a-zA-Z0-9]*@[-.a-zA-Z0-9]+>?" ;; Email
       "\\(?:Local Variables\\|End\\):\\s-*$" ;; Local variable indicator
       "jinx-\\(?:languages\\|local-words\\):\\s-+.*$")) ;; Local variables
  "List of excluded regexps per major mode."
  :type '(alist :key-type symbol :value-type (repeat regexp)))

<<<<<<< HEAD
(defcustom jinx-include-modes
  '(text-mode prog-mode conf-mode)
  "List of modes included by `global-jinx-mode'."
  :type '(repeat symbol))

(defcustom jinx-max-distance-for-suggestion
  3
  "Maximum edit distance for session words to be included in suggestions."
  :type 'integer)

=======
>>>>>>> edfb7a39
(defvar-local jinx-local-words ""
  "File-local words, as a string separated by whitespace.")

;;;###autoload
(put 'jinx-local-words 'safe-local-variable #'stringp)

;;;; Faces

(defgroup jinx-faces nil
  "Faces used by Jinx."
  :group 'jinx
  :group 'faces)

(defface jinx-misspelled
  '((((class color) (min-colors 88) (background dark)
      (supports :underline (:style wave)))
     :underline (:style wave :color "#d2b580"))
    (((class color) (min-colors 88) (background light)
      (supports :underline (:style wave)))
     :underline (:style wave :color "#5f4400"))
    (t :underline t :inherit error))
  "Face used for misspelled words.")

(defface jinx-highlight
  '((t :inherit isearch))
  "Face used to highlight current misspelling during correction.")

(defface jinx-save
  '((t :inherit font-lock-negation-char-face))
  "Face used for the save actions during correction.")

(defface jinx-key
  '((t :inherit completions-annotations))
  "Face used for the select key during correction.")

(defface jinx-annotation
  '((t :inherit completions-annotations))
  "Face used for the annotation during correction.")

;;;; Keymaps

(defvar-keymap jinx-overlay-map
  :doc "Keymap attached to misspelled words."
  "<mouse-1>" #'jinx-correct
  "M-n" #'jinx-next
  "M-p" #'jinx-previous
  "M-$" #'jinx-correct)

(fset 'jinx-overlay-map jinx-overlay-map)

(defvar-keymap jinx-repeat-map
  :doc "Repeat keymap for navigation commands."
  :repeat (:exit (jinx-correct))
  "M-n" #'jinx-next
  "M-p" #'jinx-previous
  "n" #'jinx-next
  "p" #'jinx-previous
  "$" #'jinx-correct)

(defvar-keymap jinx-correct-map
  :doc "Keymap active in the correction minibuffer."
  "SPC" #'self-insert-command
  "M-n" #'jinx-next
  "M-p" #'jinx-previous
  "M-$" #'jinx-previous
  "0 <t>" #'jinx-correct-select)
(dotimes (i 9)
  (define-key jinx-correct-map (vector (+ ?1 i)) #'jinx-correct-select))

(defvar-keymap jinx-mode-map
  :doc "Keymap used when Jinx is active.")

(easy-menu-define jinx-mode-menu jinx-mode-map
  "Menu used when Jinx is active."
  '("Jinx"
    ["Correct nearest" jinx-correct]
    ["Correct all" (jinx-correct t)
     :keys "\\[universal-argument] \\[jinx-correct]"]
    ["Change languages" jinx-languages]
    "----"
    ["Manual" (info "(jinx)")]
    ["Customize" (customize-group 'jinx)]
    ["Turn off" (jinx-mode -1)]))

;;;; Internal variables

(defvar jinx--predicates
  (list #'jinx--face-ignored-p
        #'jinx--regexp-ignored-p
        #'jinx--word-valid-p)
  "Predicate functions called at point with argument START.
Predicate should return t if the word before point is valid.
Predicate may return a position to skip forward.")

(defvar jinx--timer nil
  "Global timer to check pending regions.")

(defvar jinx--base-syntax-table
  (let ((st (make-syntax-table)))
    (modify-syntax-entry ?$ "_" st)
    (modify-syntax-entry ?% "_" st)
    (modify-syntax-entry '(#x80 . #x9f) "_" st)        ;; Control characters
    (modify-syntax-entry '(#x2150 . #x2bff) "_" st)    ;; Number Forms - Misc. Arrows
    (modify-syntax-entry '(#xfe00 . #xfe0f) "_" st)    ;; Variation Selectors
    (modify-syntax-entry '(#x1cf00 . #x1d7ff) "_" st)  ;; Znamenny Musical - Math. Alpha.
    (modify-syntax-entry '(#x1ee00 . #x1fbff) "_" st)  ;; Arabic Math. - Legacy Computing
    st)
  "Base syntax table for spell checking.")

(defvar jinx--select-keys
  "123456789abcdefghijklmnopqrstuvwxyzABCDEFGHIJKLMNOPQRSTUVWXYZ"
  "Quick select keys used by `jinx-correct'.")

(defvar jinx--save-keys
  `((?@ . ,#'jinx--save-personal)
    (?* . ,#'jinx--save-file)
    (?+ . ,#'jinx--save-session))
  "Keys for save actions used by `jinx-correct'.")

(defvar-local jinx--exclude-faces nil
  "List of excluded faces.")

(defvar-local jinx--include-faces nil
  "List of included faces.")

(defvar-local jinx--exclude-regexp nil
  "Ignore regexp.")

(defvar-local jinx--camel nil
  "Accept camel case.")

(defvar-local jinx--dicts nil
  "List of dictionaries.")

(defvar-local jinx--syntax-table nil
  "Syntax table used during checking.")

(defvar-local jinx--session-words nil
  "List of words accepted in this session.")

;;;; Declarations for the bytecode compiler

(defvar repeat-mode)
(defvar jinx-mode)
(declare-function jinx--mod-check nil)
(declare-function jinx--mod-add nil)
(declare-function jinx--mod-suggest nil)
(declare-function jinx--mod-dict nil)
(declare-function jinx--mod-describe nil)
(declare-function jinx--mod-langs nil)
(declare-function jinx--mod-wordchars nil)
(declare-function org-fold-core-region "org-fold-core")
(declare-function org-fold-core-get-regions "org-fold-core")

;;;; Overlay properties

(put 'jinx-overlay 'evaporate             t)
(put 'jinx-overlay 'face                  'jinx-misspelled)
(put 'jinx-overlay 'mouse-face            '(jinx-misspelled jinx-highlight))
(put 'jinx-overlay 'modification-hooks    (list #'jinx--overlay-modified))
(put 'jinx-overlay 'insert-in-front-hooks (list #'jinx--overlay-modified))
(put 'jinx-overlay 'insert-behind-hooks   (list #'jinx--overlay-modified))
(put 'jinx-overlay 'keymap                'jinx-overlay-map)

;;;; Predicates

(defun jinx--regexp-ignored-p (start)
  "Return non-nil if word at START matches ignore regexps."
  (save-excursion
    (goto-char start)
    (when (and jinx--exclude-regexp (looking-at-p jinx--exclude-regexp))
      (save-match-data
        (looking-at jinx--exclude-regexp)
        (match-end 0)))))

(defun jinx--face-ignored-p (start)
  "Return non-nil if face at START of word is ignored."
  (let ((face (get-text-property start 'face)))
    (or
     (and jinx--include-faces
          (if (listp face)
              (cl-loop for f in face never (memq f jinx--include-faces))
            (not (memq face jinx--include-faces))))
     (and jinx--exclude-faces
          (if (listp face)
              (cl-loop for f in face thereis (memq f jinx--exclude-faces))
            (memq face jinx--exclude-faces))))))

(defun jinx--word-valid-p (start)
  "Return non-nil if word at START is valid."
  (let ((word (buffer-substring-no-properties start (point)))
        case-fold-search)
    (or (member word jinx--session-words)
        ;; Allow capitalized words
        (and (string-match-p "\\`[[:upper:]][[:lower:]]+\\'" word)
             (cl-loop
              for w in jinx--session-words
              thereis (and (string-equal-ignore-case word w)
                           (string-match-p "\\`[[:lower:]]+\\'" w))))
        (cl-loop for dict in jinx--dicts
                 thereis (jinx--mod-check dict word)))))

;;;; Internal functions

(defun jinx--in-base-buffer (&rest app)
  "Apply APP in `buffer-base-buffer', as required by `jit-lock' functions."
  (with-current-buffer (or (buffer-base-buffer) (current-buffer))
    (apply app)))

(defun jinx--overlay-modified (overlay &rest _)
  "Delete modified OVERLAY.
This function is a modification hook for the overlay."
  (delete-overlay overlay))

(defun jinx--find-visible-pending (start end flag)
  "Find (in)visible and (non-)pending region between START and END.
FLAG must be t or nil."
  (while (and (< start end)
              (eq flag
                  (not (and (get-text-property start 'jinx--pending)
                            (not (invisible-p start))))))
    (setq start (next-single-char-property-change
                 start 'jinx--pending nil
                 (next-single-char-property-change start 'invisible nil end))))
  start)

(defun jinx--check-pending (start end)
  "Check pending visible region between START and END."
  (let ((pos start)
        (retry (and (eq (window-buffer) (current-buffer))
                    (symbolp real-last-command)
                    (string-match-p "self-insert-command\\'"
                                    (symbol-name real-last-command))
                    (window-point))))
    (while (< pos end)
      (let* ((from (jinx--find-visible-pending pos end t))
             (to (jinx--find-visible-pending from end nil)))
        (if (< from to)
            (setq pos (jinx--check-region from to retry))
          (setq pos to))))))

(defun jinx--check-region (start end &optional retry)
  "Check region between START and END.
Optionally RETRY word at given position.  Return updated END
position."
  (let ((st (syntax-table)) case-fold-search
        retry-start retry-end)
    (unwind-protect
        (with-silent-modifications
          (save-excursion
            (save-match-data
              ;; Use dictionary-dependent syntax table
              (set-syntax-table jinx--syntax-table)
              ;; Ensure that region starts and ends at word boundaries
              (goto-char start)
              (unless (looking-at-p "\\<")
                (re-search-backward "\\<\\|^")
                (setq start (match-beginning 0)))
              (goto-char end)
              (unless (looking-at-p "\\>")
                (re-search-forward "\\>\\|$")
                (setq end (match-beginning 0)))
              (jinx--delete-overlays start end)
              (goto-char start)
              (while (re-search-forward "\\<\\w+\\>" end t)
                (let ((word-start (match-beginning 0))
                      (word-end (match-end 0)))
                  ;; No quote or apostrophe at start or end
                  (while (and (< word-start word-end)
                              (let ((c (char-after word-start)))
                                (or (= c ?') (= c ?’))))
                    (cl-incf word-start))
                  (while (and (< word-start word-end)
                              (let ((c (char-before word-end)))
                                (or (= c ?') (= c ?’))))
                    (cl-decf word-end))
                  (while (< word-start word-end)
                    (let ((subword-end word-end))
                      (when jinx--camel
                        (goto-char word-start)
                        (when (looking-at "\\([[:upper:]]?[[:lower:]]+\\)\\(?:[[:upper:]][[:lower:]]+\\)+\\>")
                          (setq subword-end (match-end 1))))
                      (goto-char subword-end)
                      (pcase (run-hook-with-args-until-success 'jinx--predicates word-start)
                        ((and (pred integerp) skip)
                         (goto-char (max subword-end (min end skip))))
                        ('nil
                         (if (and retry (<= word-start retry subword-end))
                             (setq retry-start word-start retry-end subword-end retry nil)
                           (overlay-put (make-overlay word-start subword-end) 'category 'jinx-overlay))))
                      (setq word-start subword-end)))))
              (remove-list-of-text-properties start end '(jinx--pending))
              (when retry-start
                (put-text-property retry-start retry-end 'jinx--pending t)))))
      (set-syntax-table st)))
  end)

(defun jinx--get-overlays (start end &optional visible)
  "Return misspelled word overlays between START and END.
If VISIBLE is non-nil, only include visible overlays."
  (let ((pt (point)) before overlays)
    (dolist (ov (overlays-in start end))
      (when (and (eq (overlay-get ov 'category) 'jinx-overlay)
                 (not (and visible (invisible-p (overlay-start ov)))))
        (push ov overlays)))
    (setq overlays
          (sort overlays
                (lambda (a b) (< (overlay-start a) (overlay-start b)))))
    (while (and (cdr overlays) (<= (overlay-start (cadr overlays)) pt))
      (push (pop overlays) before))
    (nconc overlays (nreverse before))))

(cl-defun jinx--force-overlays (start end &key visible check)
  "Return misspelled word overlays between START and END, enforce checking.
If VISIBLE is non-nil, only include visible overlays.
If CHECK is non-nil, always check first."
  (or (and (not check) (jinx--get-overlays start end visible))
      (progn
        (let (set-message-function) ;; bug#63253: Broken `with-delayed-message'
          (with-delayed-message (1 "Fontifying...")
            (jinx--in-base-buffer #'jit-lock-fontify-now start end))
          (with-delayed-message (1 "Checking...")
            (jinx--check-region start end)))
        (jinx--get-overlays start end visible))
      (user-error (if visible "No misspelling in visible text"
                    "No misspelling in whole buffer"))))

(defun jinx--delete-overlays (start end)
  "Delete overlays between START and END."
  (dolist (ov (overlays-in start end))
    (when (eq (overlay-get ov 'category) 'jinx-overlay)
      (delete-overlay ov))))

(defun jinx--cleanup ()
  "Cleanup all overlays and trigger fontification."
  (with-silent-modifications
    (save-restriction
      (widen)
      (jinx--delete-overlays (point-min) (point-max))
      (remove-list-of-text-properties (point-min) (point-max) '(jinx--pending))
      (jinx--in-base-buffer #'jit-lock-refontify))))

(defun jinx--mark-pending (start end)
  "Mark region between START and END as pending."
  (put-text-property start end 'jinx--pending t)
  (unless inhibit-quit ;; non-nil for stealth locking
    (jinx--schedule))
  nil)

(defun jinx--mode-list (list)
  "Lookup by major mode in LIST."
  (cl-loop for (mode . vals) in list
           if (or (eq mode t) (derived-mode-p mode)) append vals))

(defun jinx--get-org-language ()
  "Get language from Org #+language keyword."
  (when (and (not (local-variable-p 'jinx-languages))
             (derived-mode-p #'org-mode))
    (save-excursion
      (save-match-data
        (goto-char (point-min))
        (when (re-search-forward "^ *#\\+language: +\\([a-z_]+\\) *$" nil t)
          (setq-local jinx-languages (match-string-no-properties 1)))))))

(defun jinx--timer-handler ()
  "Global timer handler, checking the pending regions in all windows."
  (setq jinx--timer nil)
  (dolist (frame (frame-list))
    (dolist (win (window-list frame 'no-miniwindow))
      (when-let ((buffer (window-buffer win))
                 ((buffer-local-value 'jinx-mode buffer)))
        (with-current-buffer buffer
          (jinx--check-pending (window-start win) (window-end win)))))))

(defun jinx--reschedule (&rest _)
  "Restart the global idle timer."
  (when jinx--timer
    (cancel-timer jinx--timer)
    (setq jinx--timer nil))
  (jinx--schedule))

(defun jinx--schedule ()
  "Start the global idle timer."
  (when (and (not jinx--timer)
             (not completion-in-region-mode) ;; Corfu completion
             (get-buffer-window)) ;; Buffer visible
    (setq jinx--timer
          (run-with-idle-timer jinx-delay
                               nil #'jinx--timer-handler))))

(defun jinx--load-module ()
  "Compile and load dynamic module."
  (unless (fboundp #'jinx--mod-dict)
    (unless module-file-suffix
      (error "Jinx: Dynamic modules are not supported"))
    (let* ((mod-name (file-name-with-extension "jinx-mod" module-file-suffix))
           (mod-file (locate-library mod-name t)))
      (unless mod-file
        (let* ((cc (or (getenv "CC")
                       (seq-find #'executable-find '("gcc" "clang" "cc"))
                       (error "Jinx: No C compiler found")))
               (c-name (file-name-with-extension mod-name ".c"))
               (default-directory (file-name-directory
                                   (or (locate-library c-name t)
                                       (error "Jinx: %s not found" c-name))))
               (command
                `(,cc "-I." "-O2" "-Wall" "-Wextra" "-fPIC" "-shared"
                  "-o" ,mod-name ,c-name
                  ,@(split-string-and-unquote
                     (condition-case nil
                         (car (process-lines "pkg-config" "--cflags" "--libs" "enchant-2"))
                       (error "-I/usr/include/enchant-2 -lenchant-2"))))))
          (with-current-buffer (get-buffer-create "*jinx module compilation*")
            (let ((inhibit-read-only t))
              (erase-buffer)
              (compilation-mode)
              (insert (string-join command " ") "\n")
              (if (equal 0 (apply #'call-process (car command) nil (current-buffer) t (cdr command)))
                  (insert (message "Jinx: %s compiled successfully" mod-name))
                (let ((msg (format "Jinx: Compilation of %s failed" mod-name)))
                  (insert msg)
                  (pop-to-buffer (current-buffer))
                  (error msg)))))
          (setq mod-file (expand-file-name mod-name))))
      (module-load mod-file))))

(defun jinx--correct-highlight (overlay fun)
  "Highlight and show OVERLAY during FUN."
  (declare (indent 1))
  (let (restore)
    (goto-char (overlay-end overlay))
    (unwind-protect
        (progn
          (if (and (derived-mode-p #'org-mode)
                   (fboundp 'org-fold-show-set-visibility))
              (let ((regions (delq nil (org-fold-core-get-regions
                                        :with-markers t :from (point-min) :to (point-max)))))
                (org-fold-show-set-visibility 'canonical)
                (push (lambda ()
                        (cl-loop for (beg end spec) in regions do
                                 (org-fold-core-region beg end t spec)))
                      restore))
            (dolist (ov (overlays-in (pos-bol) (pos-eol)))
              (let ((inv (overlay-get ov 'invisible)))
                (when (and (invisible-p inv) (overlay-get ov 'isearch-open-invisible))
                  (push (if-let ((fun (overlay-get ov 'isearch-open-invisible-temporary)))
                            (progn
                              (funcall fun ov nil)
                              (lambda () (funcall fun ov t)))
                          (overlay-put ov 'invisible nil)
                          (lambda () (overlay-put ov 'invisible inv)))
                        restore)))))
          (let ((hl (make-overlay (overlay-start overlay) (overlay-end overlay))))
            (overlay-put hl 'face 'jinx-highlight)
            (overlay-put hl 'window (selected-window))
            (push (lambda () (delete-overlay hl)) restore))
          (funcall fun))
      (mapc #'funcall restore))))

(defun jinx--recheck-overlays ()
  "Recheck all overlays in buffer after a dictionary update."
  (save-excursion
    (save-restriction
      (widen)
      (dolist (ov (overlays-in (point-min) (point-max)))
        (when (eq (overlay-get ov 'category) 'jinx-overlay)
          (goto-char (overlay-end ov))
          (when (jinx--word-valid-p (overlay-start ov))
            (delete-overlay ov)))))))

(defun jinx--correct-setup ()
  "Setup minibuffer for correction."
  (let ((message-log-max nil)
        (inhibit-message t))
    (use-local-map (make-composed-keymap (list jinx-correct-map) (current-local-map)))
    (when (and (eq completing-read-function #'completing-read-default)
               (not (bound-and-true-p vertico-mode))
               (not (bound-and-true-p icomplete-mode)))
      (minibuffer-completion-help))))

(defun jinx--correct-suggestions-from-dict (word)
  "Return suggestions for WORD from all dictionaries."
  (cl-loop
   with idx = 1
   with ht = (make-hash-table :test #'equal)
   for dict in jinx--dicts
   for desc = (jinx--mod-describe dict)
   for group = (format "Suggestions from dictionary ‘%s’ (%s)"
                       (car desc) (cdr desc))
   nconc
   (cl-loop
    for sugg in (jinx--mod-suggest dict word)
    if (not (gethash sugg ht)) collect
    (progn
      (add-text-properties
       0 (length sugg)
       (list 'jinx--group group
             'jinx--prefix
             (cond ((< idx 10)
                    (format #("%d " 0 3 (face jinx-key)) idx))
                   ((< (- idx 10) (length jinx--select-keys))
                    (format #("0%c " 0 4 (face jinx-key)) (aref jinx--select-keys (- idx 10))))))
       sugg)
      (cl-incf idx)
      (puthash sugg t ht)
      sugg))))

(defun jinx--correct-suggestions-from-save-keys (word)
  "Return suggestions for WORD from save keys."
  (cl-loop for (key . fun) in jinx--save-keys nconc
           (ensure-list (funcall fun nil key word))))

(defun jinx--correct-suggestions-from-session-words (word)
  "Return suggestions for WORD from session words."
  (cl-loop
   for session-word in jinx--session-words
   if (<= (string-distance word session-word) jinx-max-distance-for-suggestion)
   collect (propertize session-word 'jinx--group "Suggestions from session words")))

(defun jinx--correct-suggestions (word)
  "Retrieve suggestions for WORD."
  (nconc
   (jinx--correct-suggestions-from-local-words word)
   (jinx--correct-suggestions-from-dict word)
   (jinx--correct-suggestions-from-save-keys word)))

(defun jinx--correct-affixation (cands)
  "Affixate CANDS during completion."
  (cl-loop for cand in cands collect
           (list cand
                 (or (get-text-property 0 'jinx--prefix cand) "")
                 (or (get-text-property 0 'jinx--suffix cand) ""))))

(defun jinx--correct-annotation (cand)
  "Annotate CAND during completion."
  (if-let ((prefix (get-text-property 0 'jinx--prefix cand)))
      (format #(" (%s)" 0 5 (face jinx-key)) (string-trim prefix))
    (get-text-property 0 'jinx--suffix cand)))

(defun jinx--correct-group (word transform)
  "Group WORD during completion, TRANSFORM candidate if non-nil."
  (if transform
      word
    (get-text-property 0 'jinx--group word)))

(defun jinx--correct-table (word)
  "Completion table for WORD suggestions."
  (setq word (jinx--correct-suggestions word))
  (lambda (str pred action)
    (if (eq action 'metadata)
        '(metadata (display-sort-function . identity)
                   (cycle-sort-function . identity)
                   (category . jinx)
                   (group-function . jinx--correct-group)
                   (affixation-function . jinx--correct-affixation)
                   (annotation-function . jinx--correct-annotation))
      (complete-with-action action word str pred))))

(defun jinx--correct (overlay info)
  "Correct word at OVERLAY, maybe show prompt INFO."
  (let* ((word (buffer-substring-no-properties
                (overlay-start overlay) (overlay-end overlay)))
         (choice
          (jinx--correct-highlight overlay
            (lambda ()
              (when (or (< (point) (window-start)) (> (point) (window-end nil t)))
                (recenter))
              (minibuffer-with-setup-hook
                  #'jinx--correct-setup
                (or (completing-read
                     (format "Correct ‘%s’%s: " word (or info ""))
                     (jinx--correct-table word)
                     nil nil nil t word)
                    word)))))
         (len (length choice)))
    (pcase (and (> len 0) (assq (aref choice 0) jinx--save-keys))
      (`(,key . ,fun)
       (funcall fun 'save key (if (> len 1) (substring choice 1) word))
       (jinx--recheck-overlays))
      ((guard (not (equal choice word)))
       (jinx--correct-replace overlay choice)))))

(defun jinx--correct-replace (overlay word)
  "Replace OVERLAY with WORD."
  (when-let ((start (overlay-start overlay))
             (end (overlay-end overlay)))
    (undo-boundary)
    (delete-overlay overlay)
    (goto-char end)
    (insert-before-markers word)
    (delete-region start end)))

(defun jinx--load-dicts ()
  "Load dictionaries and setup syntax table."
  (setq jinx--dicts (delq nil (mapcar #'jinx--mod-dict
                                      (split-string jinx-languages)))
        jinx--syntax-table (make-syntax-table jinx--base-syntax-table))
  (unless jinx--dicts
    (message "Jinx: No dictionaries available for %S" jinx-languages))
  (dolist (dict jinx--dicts)
    (cl-loop for c across (jinx--mod-wordchars dict) do
             (modify-syntax-entry c "w" jinx--syntax-table)))
  (modify-syntax-entry ?' "w" jinx--syntax-table)
  (modify-syntax-entry ?’ "w" jinx--syntax-table)
  (modify-syntax-entry ?. "." jinx--syntax-table))

;;;; Save functions

(defun jinx--save-action (key word ann)
  "Format save action given KEY, WORD and ANN."
  (propertize
   (concat (propertize (if (stringp key) key (char-to-string key))
                       'face 'jinx-save 'rear-nonsticky t)
           word)
   'jinx--group "Accept and save word"
   'jinx--suffix (format #(" [%s]" 0 5 (face jinx-annotation)) ann)))

(defun jinx--save-personal (save key word)
  "Save WORD in personal dictionary.
If SAVE is non-nil save, otherwise format candidate given action KEY."
  (if save
      (let ((idx (seq-position word key (lambda (x y) (not (equal x y))))))
        (jinx--mod-add (or (nth idx jinx--dicts)
                           (user-error "Invalid dictionary"))
                       (substring word idx)))
    (cl-loop
     for dict in jinx--dicts for idx from 1
     for at = (make-string idx key)
     for ann = (format "Personal:%s" (car (jinx--mod-describe dict))) nconc
     (delete-consecutive-dups
      (list (jinx--save-action at word ann)
            (jinx--save-action at (downcase word) ann))))))

(defun jinx--save-file (save key word)
  "Save WORD in file-local variable.
If SAVE is non-nil save, otherwise format candidate given action KEY."
  (if save
      (progn
        (add-to-list 'jinx--session-words word)
        (setq jinx-local-words
              (string-join
               (sort (delete-dups
                      (cons word (split-string jinx-local-words)))
                     #'string<)
               " "))
        (add-file-local-variable 'jinx-local-words jinx-local-words))
    (jinx--save-action key word "File")))

(defun jinx--save-session (save key word)
  "Save WORD for the current session.
If SAVE is non-nil save, otherwise format candidate given action KEY."
  (if save
      (add-to-list 'jinx--session-words word)
    (jinx--save-action key word "Session")))

;;;; Public commands

;;;###autoload
(defun jinx-languages (langs &optional global)
  "Set languages locally or globally to LANGS.
With prefix argument GLOBAL change the languages globally."
  (interactive
   (list
    (progn
      (jinx--load-module)
      (string-join
       (or (completing-read-multiple
            (format "Change languages (%s): "
                    (string-join (split-string jinx-languages) ", "))
            (delete-dups (jinx--mod-langs)) nil t)
           (user-error "No languages selected"))
       " "))
    current-prefix-arg))
  (unless jinx-mode (jinx-mode 1))
  (cond
   (global
    (kill-local-variable 'jinx-languages)
    (setq-default jinx-languages langs))
   (t
    (setq-local jinx-languages langs)
    (when (or (assq 'jinx-languages file-local-variables-alist)
              (and buffer-file-name
                   (y-or-n-p "Save `jinx-languages' as file-local variable? ")))
      (add-file-local-variable 'jinx-languages jinx-languages)
      (setf (alist-get 'jinx-languages file-local-variables-alist) jinx-languages))))
  (jinx--load-dicts)
  (jinx--cleanup))

;;;###autoload
(defun jinx-correct (&optional all)
  "Correct nearest misspelled word.
If prefix argument ALL non-nil correct all misspellings."
  (interactive "*P")
  (unless jinx-mode (jinx-mode 1))
  (cl-letf* (((symbol-function #'jinx--timer-handler) #'ignore) ;; Inhibit
             (repeat-mode nil) ;; No repeating of jinx-next and jinx-previous
             (old-point (point-marker))
             (overlays
              (if all
                  (jinx--force-overlays (point-min) (point-max) :check t)
                (jinx--force-overlays (window-start) (window-end) :visible t)))
             (count (length overlays))
             (idx 0))
    (when all
      (push-mark))
    (unwind-protect
        (while (when-let ((ov (nth idx overlays)))
                 (if (not (overlay-buffer ov))
                     (cl-incf idx) ;; Skip deleted overlay
                   (let ((skip
                          (catch 'jinx--goto
                            (jinx--correct
                             ov (and all (format " (%d of %d)" (1+ idx) count))))))
                     (cond
                      ((integerp skip) (setq idx (mod (+ idx skip) count)))
                      (all (cl-incf idx)))))))
      (unless all
        (goto-char old-point)))))

(defun jinx-correct-select ()
  "Quick selection key for corrections."
  (interactive)
  (let* ((keys (this-command-keys-vector))
         (word (nth (if (eq (aref keys 0) ?0)
                        (+ 9 (or (seq-position jinx--select-keys (aref keys 1)) 999))
                      (- (aref keys 0) ?1))
                    (all-completions "" minibuffer-completion-table))))
    (unless (and word (get-text-property 0 'jinx--prefix word))
      (user-error "Invalid select key `%s'" (key-description keys)))
    (delete-minibuffer-contents)
    (insert word)
    (exit-minibuffer)))

(defun jinx-next (n)
  "Go to to Nth next misspelling."
  (interactive "p")
  (unless (= n 0)
    (if (minibufferp)
        (throw 'jinx--goto n)
      (let ((ov (jinx--force-overlays (point-min) (point-max))))
        (unless (or (> n 0) (<= (overlay-start (car ov)) (point) (overlay-end (car ov))))
          (cl-incf n))
        (goto-char (overlay-end (nth (mod n (length ov)) ov)))))))

(defun jinx-previous (n)
  "Go to to Nth previous misspelling."
  (interactive "p")
  (jinx-next (- n)))

;;;###autoload
(define-minor-mode jinx-mode
  "Enchanted Spell Checker."
  :lighter (:eval (concat " Jinx[" jinx-languages "]"))
  :group 'jinx
  :keymap jinx-mode-map
  (cond
   ((buffer-base-buffer) ;; Do not enable in indirect buffers
    (when jinx-mode
      (jinx-mode -1)))
   (jinx-mode
    (jinx--load-module)
    (let ((enable-local-variables :safe))
      (hack-local-variables))
    (jinx--get-org-language)
    (setq jinx--exclude-regexp
          (when-let ((regexps (jinx--mode-list jinx-exclude-regexps)))
            (mapconcat (lambda (r) (format "\\(?:%s\\)" r))
                       regexps "\\|"))
          jinx--include-faces (jinx--mode-list jinx-include-faces)
          jinx--exclude-faces (jinx--mode-list jinx-exclude-faces)
          jinx--camel (or (eq jinx-camel-modes t)
                          (apply #'derived-mode-p jinx-camel-modes))
          jinx--session-words (split-string jinx-local-words))
    (jinx--load-dicts)
    (add-hook 'window-state-change-hook #'jinx--reschedule nil t)
    (add-hook 'window-scroll-functions #'jinx--reschedule nil t)
    (add-hook 'post-command-hook #'jinx--reschedule nil t)
    (jit-lock-register #'jinx--mark-pending))
   (t
    (mapc #'kill-local-variable '(jinx--exclude-regexp jinx--include-faces
                                  jinx--exclude-faces jinx--camel
                                  jinx--dicts jinx--syntax-table
                                  jinx--session-words))
    (remove-hook 'window-state-change-hook #'jinx--reschedule t)
    (remove-hook 'window-scroll-functions #'jinx--reschedule t)
    (remove-hook 'post-command-hook #'jinx--reschedule t)
    (jit-lock-unregister #'jinx--mark-pending)
    (jinx--cleanup))))

(defcustom global-jinx-modes '(text-mode prog-mode conf-mode)
  "List of modes where Jinx should be enabled.
The variable can either be t, nil or a list of t, nil, mode
symbols or elements of the form (not modes)."
  :type '(repeat sexp))

;;;###autoload
(define-globalized-minor-mode global-jinx-mode
  jinx-mode jinx--on
  :group 'jinx)

(defun jinx--on ()
  "Turn `jinx-mode' on."
  (when (and (not (or noninteractive
                      buffer-read-only
                      (buffer-base-buffer) ;; Do not enable in indirect buffers
                      (eq (aref (buffer-name) 0) ?\s)))
             ;; TODO backport `easy-mmode--globalized-predicate-p'
             (or (eq t global-jinx-modes)
                 (eq t (cl-loop for p in global-jinx-modes thereis
                                (pcase-exhaustive p
                                  ('t t)
                                  ('nil 0)
                                  ((pred symbolp) (and (derived-mode-p p) t))
                                  (`(not . ,m) (and (apply #'derived-mode-p m) 0)))))))
    (jinx-mode 1)))

(put #'jinx-correct-select 'completion-predicate #'ignore)
(put #'jinx-next 'command-modes '(jinx-mode))
(put #'jinx-previous 'command-modes '(jinx-mode))

(provide 'jinx)
;;; jinx.el ends here<|MERGE_RESOLUTION|>--- conflicted
+++ resolved
@@ -157,19 +157,11 @@
   "List of excluded regexps per major mode."
   :type '(alist :key-type symbol :value-type (repeat regexp)))
 
-<<<<<<< HEAD
-(defcustom jinx-include-modes
-  '(text-mode prog-mode conf-mode)
-  "List of modes included by `global-jinx-mode'."
-  :type '(repeat symbol))
-
 (defcustom jinx-max-distance-for-suggestion
   3
   "Maximum edit distance for session words to be included in suggestions."
   :type 'integer)
 
-=======
->>>>>>> edfb7a39
 (defvar-local jinx-local-words ""
   "File-local words, as a string separated by whitespace.")
 
